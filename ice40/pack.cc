--- conflicted
+++ resolved
@@ -279,21 +279,10 @@
         delete gnd_net;
         delete gnd_cell;
     }
-<<<<<<< HEAD
-
-    if (vcc_used) {
-        ctx->cells[vcc_cell->name] = vcc_cell;
-        ctx->nets[vcc_net->name] = vcc_net;
-    } else {
-        delete vcc_net;
-        delete vcc_cell;
-    }
-=======
     // Vcc cell always inserted for now, as it may be needed during carry legalisation (TODO: trim later if actually
     // never used?)
     ctx->cells[vcc_cell->name] = vcc_cell;
     ctx->nets[vcc_net->name] = vcc_net;
->>>>>>> bee6bc46
 
     for (auto dn : dead_nets)
         ctx->nets.erase(dn);
