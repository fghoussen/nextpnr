if (NOT EXTERNAL_CHIPDB)
    set(devices 25k 45k 85k)

    if (NOT DEFINED TRELLIS_ROOT)
        message(STATUS "TRELLIS_ROOT not defined using -DTRELLIS_ROOT=/path/to/prjtrellis. Default to /usr/local/share/trellis")
        set(TRELLIS_ROOT "/usr/local/share/trellis")
    endif()

    file(GLOB found_pytrellis ${TRELLIS_ROOT}/libtrellis/pytrellis.*)

<<<<<<< HEAD
    if ("${found_pytrellis}" STREQUAL "")
        message(FATAL_ERROR "failed to find pytrellis library in ${TRELLIS_ROOT}/libtrellis/")
    endif()

    set(DB_PY ${CMAKE_CURRENT_SOURCE_DIR}/ecp5/trellis_import.py)

    file(MAKE_DIRECTORY ecp5/chipdbs/)
    add_library(ecp5_chipdb OBJECT ecp5/chipdbs/)
    target_compile_definitions(ecp5_chipdb PRIVATE NEXTPNR_NAMESPACE=nextpnr_${family})
    target_include_directories(ecp5_chipdb PRIVATE ${family}/)
=======
file(GLOB found_pytrellis ${TRELLIS_ROOT}/libtrellis/pytrellis.*
                          /usr/lib/pytrellis.*
                          /usr/lib64/pytrellis.*
                          /usr/lib/trellis/pytrellis.*
                          /usr/lib64/trellis/pytrellis.*)

if ("${found_pytrellis}" STREQUAL "")
    message(FATAL_ERROR "failed to locate pytrellis library!")
endif()

list(GET found_pytrellis 0 PYTRELLIS_LIB)
get_filename_component(PYTRELLIS_LIBDIR ${PYTRELLIS_LIB} DIRECTORY)

set(DB_PY ${CMAKE_CURRENT_SOURCE_DIR}/ecp5/trellis_import.py)
>>>>>>> d24d85a6

    if (CMAKE_HOST_WIN32)
    set(ENV_CMD ${CMAKE_COMMAND} -E env "PYTHONPATH=\"${TRELLIS_ROOT}/libtrellis\;${TRELLIS_ROOT}/util/common\;${TRELLIS_ROOT}/timing/util\"")
    else()
    set(ENV_CMD ${CMAKE_COMMAND} -E env "PYTHONPATH=${TRELLIS_ROOT}/libtrellis:${TRELLIS_ROOT}/util/common:${TRELLIS_ROOT}/timing/util")
    endif()

<<<<<<< HEAD
    if (MSVC)
        target_sources(ecp5_chipdb PRIVATE ${CMAKE_CURRENT_SOURCE_DIR}/ecp5/resource/embed.cc)
        set_source_files_properties(${CMAKE_CURRENT_SOURCE_DIR}/ecp5/resources/chipdb.rc PROPERTIES LANGUAGE RC)
        foreach (dev ${devices})
            set(DEV_CC_DB ${CMAKE_CURRENT_SOURCE_DIR}/ecp5/chipdbs/chipdb-${dev}.bin)
            set(DEV_CC_BBA_DB ${CMAKE_CURRENT_SOURCE_DIR}/ecp5/chipdbs/chipdb-${dev}.bba)
        set(DEV_CONSTIDS_INC ${CMAKE_CURRENT_SOURCE_DIR}/ecp5/constids.inc)
            add_custom_command(OUTPUT ${DEV_CC_BBA_DB}
            COMMAND ${ENV_CMD} python3 ${DB_PY} -p ${DEV_CONSTIDS_INC} ${dev} > ${DEV_CC_BBA_DB}
                    DEPENDS ${DB_PY}
                    )
            add_custom_command(OUTPUT ${DEV_CC_DB}
                    COMMAND bbasm ${DEV_CC_BBA_DB} ${DEV_CC_DB}
                    DEPENDS bbasm ${DEV_CC_BBA_DB}
                    )
            target_sources(ecp5_chipdb PRIVATE ${DEV_CC_DB})
            set_source_files_properties(${DEV_CC_DB} PROPERTIES HEADER_FILE_ONLY TRUE)
            foreach (target ${family_targets})
                target_sources(${target} PRIVATE $<TARGET_OBJECTS:ecp5_chipdb> ${CMAKE_CURRENT_SOURCE_DIR}/ecp5/resource/chipdb.rc)
            endforeach (target)
        endforeach (dev)
    else()
        target_compile_options(ecp5_chipdb PRIVATE -g0 -O0 -w)
        foreach (dev ${devices})
            set(DEV_CC_DB ${CMAKE_CURRENT_SOURCE_DIR}/ecp5/chipdbs/chipdb-${dev}.cc)
            set(DEV_CC_BBA_DB ${CMAKE_CURRENT_SOURCE_DIR}/ecp5/chipdbs/chipdb-${dev}.bba)
        set(DEV_CONSTIDS_INC ${CMAKE_CURRENT_SOURCE_DIR}/ecp5/constids.inc)
            add_custom_command(OUTPUT ${DEV_CC_BBA_DB}
            COMMAND ${ENV_CMD} python3 ${DB_PY} -p ${DEV_CONSTIDS_INC} ${dev} > ${DEV_CC_BBA_DB}.new
                    COMMAND mv ${DEV_CC_BBA_DB}.new ${DEV_CC_BBA_DB}
                    DEPENDS ${DB_PY}
                    )
            add_custom_command(OUTPUT ${DEV_CC_DB}
                    COMMAND bbasm --c ${DEV_CC_BBA_DB} ${DEV_CC_DB}.new
                    COMMAND mv ${DEV_CC_DB}.new ${DEV_CC_DB}
                    DEPENDS bbasm ${DEV_CC_BBA_DB}
                    )
            target_sources(ecp5_chipdb PRIVATE ${DEV_CC_DB})
            foreach (target ${family_targets})
                target_sources(${target} PRIVATE $<TARGET_OBJECTS:ecp5_chipdb>)
            endforeach (target)
        endforeach (dev)
    endif()
=======
if (CMAKE_HOST_WIN32)
set(ENV_CMD ${CMAKE_COMMAND} -E env "PYTHONPATH=\"${PYTRELLIS_LIBDIR}\;${TRELLIS_ROOT}/util/common\;${TRELLIS_ROOT}/timing/util\"")
else()
set(ENV_CMD ${CMAKE_COMMAND} -E env "PYTHONPATH=${PYTRELLIS_LIBDIR}\:${TRELLIS_ROOT}/util/common:${TRELLIS_ROOT}/timing/util")
endif()

if (MSVC)
    target_sources(ecp5_chipdb PRIVATE ${CMAKE_CURRENT_SOURCE_DIR}/ecp5/resource/embed.cc)
    set_source_files_properties(${CMAKE_CURRENT_SOURCE_DIR}/ecp5/resources/chipdb.rc PROPERTIES LANGUAGE RC)
    foreach (dev ${devices})
        set(DEV_CC_DB ${CMAKE_CURRENT_SOURCE_DIR}/ecp5/chipdbs/chipdb-${dev}.bin)
        set(DEV_CC_BBA_DB ${CMAKE_CURRENT_SOURCE_DIR}/ecp5/chipdbs/chipdb-${dev}.bba)
	set(DEV_CONSTIDS_INC ${CMAKE_CURRENT_SOURCE_DIR}/ecp5/constids.inc)
        add_custom_command(OUTPUT ${DEV_CC_BBA_DB}
		COMMAND ${ENV_CMD} python3 ${DB_PY} -p ${DEV_CONSTIDS_INC} ${dev} > ${DEV_CC_BBA_DB}
                DEPENDS ${DB_PY}
                )
        add_custom_command(OUTPUT ${DEV_CC_DB}
                COMMAND bbasm ${DEV_CC_BBA_DB} ${DEV_CC_DB}
                DEPENDS bbasm ${DEV_CC_BBA_DB}
                )
        target_sources(ecp5_chipdb PRIVATE ${DEV_CC_DB})
        set_source_files_properties(${DEV_CC_DB} PROPERTIES HEADER_FILE_ONLY TRUE)
        foreach (target ${family_targets})
            target_sources(${target} PRIVATE $<TARGET_OBJECTS:ecp5_chipdb> ${CMAKE_CURRENT_SOURCE_DIR}/ecp5/resource/chipdb.rc)
        endforeach (target)
    endforeach (dev)
else()
    target_compile_options(ecp5_chipdb PRIVATE -g0 -O0 -w)
    foreach (dev ${devices})
        set(DEV_CC_DB ${CMAKE_CURRENT_SOURCE_DIR}/ecp5/chipdbs/chipdb-${dev}.cc)
        set(DEV_CC_BBA_DB ${CMAKE_CURRENT_SOURCE_DIR}/ecp5/chipdbs/chipdb-${dev}.bba)
	set(DEV_CONSTIDS_INC ${CMAKE_CURRENT_SOURCE_DIR}/ecp5/constids.inc)
        add_custom_command(OUTPUT ${DEV_CC_BBA_DB}
		COMMAND ${ENV_CMD} python3 ${DB_PY} -p ${DEV_CONSTIDS_INC} ${dev} > ${DEV_CC_BBA_DB}.new
                COMMAND mv ${DEV_CC_BBA_DB}.new ${DEV_CC_BBA_DB}
                DEPENDS ${DB_PY}
                )
        add_custom_command(OUTPUT ${DEV_CC_DB}
                COMMAND bbasm --c ${DEV_CC_BBA_DB} ${DEV_CC_DB}.new
                COMMAND mv ${DEV_CC_DB}.new ${DEV_CC_DB}
                DEPENDS bbasm ${DEV_CC_BBA_DB}
                )
        target_sources(ecp5_chipdb PRIVATE ${DEV_CC_DB})
        foreach (target ${family_targets})
            target_sources(${target} PRIVATE $<TARGET_OBJECTS:ecp5_chipdb>)
        endforeach (target)
    endforeach (dev)
>>>>>>> d24d85a6
endif()<|MERGE_RESOLUTION|>--- conflicted
+++ resolved
@@ -6,12 +6,18 @@
         set(TRELLIS_ROOT "/usr/local/share/trellis")
     endif()
 
-    file(GLOB found_pytrellis ${TRELLIS_ROOT}/libtrellis/pytrellis.*)
+    file(GLOB found_pytrellis ${TRELLIS_ROOT}/libtrellis/pytrellis.*
+                              /usr/lib/pytrellis.*
+                              /usr/lib64/pytrellis.*
+                              /usr/lib/trellis/pytrellis.*
+                              /usr/lib64/trellis/pytrellis.*)
 
-<<<<<<< HEAD
     if ("${found_pytrellis}" STREQUAL "")
-        message(FATAL_ERROR "failed to find pytrellis library in ${TRELLIS_ROOT}/libtrellis/")
+        message(FATAL_ERROR "failed to locate pytrellis library!")
     endif()
+
+    list(GET found_pytrellis 0 PYTRELLIS_LIB)
+    get_filename_component(PYTRELLIS_LIBDIR ${PYTRELLIS_LIB} DIRECTORY)
 
     set(DB_PY ${CMAKE_CURRENT_SOURCE_DIR}/ecp5/trellis_import.py)
 
@@ -19,30 +25,13 @@
     add_library(ecp5_chipdb OBJECT ecp5/chipdbs/)
     target_compile_definitions(ecp5_chipdb PRIVATE NEXTPNR_NAMESPACE=nextpnr_${family})
     target_include_directories(ecp5_chipdb PRIVATE ${family}/)
-=======
-file(GLOB found_pytrellis ${TRELLIS_ROOT}/libtrellis/pytrellis.*
-                          /usr/lib/pytrellis.*
-                          /usr/lib64/pytrellis.*
-                          /usr/lib/trellis/pytrellis.*
-                          /usr/lib64/trellis/pytrellis.*)
-
-if ("${found_pytrellis}" STREQUAL "")
-    message(FATAL_ERROR "failed to locate pytrellis library!")
-endif()
-
-list(GET found_pytrellis 0 PYTRELLIS_LIB)
-get_filename_component(PYTRELLIS_LIBDIR ${PYTRELLIS_LIB} DIRECTORY)
-
-set(DB_PY ${CMAKE_CURRENT_SOURCE_DIR}/ecp5/trellis_import.py)
->>>>>>> d24d85a6
 
     if (CMAKE_HOST_WIN32)
-    set(ENV_CMD ${CMAKE_COMMAND} -E env "PYTHONPATH=\"${TRELLIS_ROOT}/libtrellis\;${TRELLIS_ROOT}/util/common\;${TRELLIS_ROOT}/timing/util\"")
+    set(ENV_CMD ${CMAKE_COMMAND} -E env "PYTHONPATH=\"${PYTRELLIS_LIBDIR}\;${TRELLIS_ROOT}/util/common\;${TRELLIS_ROOT}/timing/util\"")
     else()
-    set(ENV_CMD ${CMAKE_COMMAND} -E env "PYTHONPATH=${TRELLIS_ROOT}/libtrellis:${TRELLIS_ROOT}/util/common:${TRELLIS_ROOT}/timing/util")
+    set(ENV_CMD ${CMAKE_COMMAND} -E env "PYTHONPATH=${PYTRELLIS_LIBDIR}\:${TRELLIS_ROOT}/util/common:${TRELLIS_ROOT}/timing/util")
     endif()
 
-<<<<<<< HEAD
     if (MSVC)
         target_sources(ecp5_chipdb PRIVATE ${CMAKE_CURRENT_SOURCE_DIR}/ecp5/resource/embed.cc)
         set_source_files_properties(${CMAKE_CURRENT_SOURCE_DIR}/ecp5/resources/chipdb.rc PROPERTIES LANGUAGE RC)
@@ -86,54 +75,4 @@
             endforeach (target)
         endforeach (dev)
     endif()
-=======
-if (CMAKE_HOST_WIN32)
-set(ENV_CMD ${CMAKE_COMMAND} -E env "PYTHONPATH=\"${PYTRELLIS_LIBDIR}\;${TRELLIS_ROOT}/util/common\;${TRELLIS_ROOT}/timing/util\"")
-else()
-set(ENV_CMD ${CMAKE_COMMAND} -E env "PYTHONPATH=${PYTRELLIS_LIBDIR}\:${TRELLIS_ROOT}/util/common:${TRELLIS_ROOT}/timing/util")
-endif()
-
-if (MSVC)
-    target_sources(ecp5_chipdb PRIVATE ${CMAKE_CURRENT_SOURCE_DIR}/ecp5/resource/embed.cc)
-    set_source_files_properties(${CMAKE_CURRENT_SOURCE_DIR}/ecp5/resources/chipdb.rc PROPERTIES LANGUAGE RC)
-    foreach (dev ${devices})
-        set(DEV_CC_DB ${CMAKE_CURRENT_SOURCE_DIR}/ecp5/chipdbs/chipdb-${dev}.bin)
-        set(DEV_CC_BBA_DB ${CMAKE_CURRENT_SOURCE_DIR}/ecp5/chipdbs/chipdb-${dev}.bba)
-	set(DEV_CONSTIDS_INC ${CMAKE_CURRENT_SOURCE_DIR}/ecp5/constids.inc)
-        add_custom_command(OUTPUT ${DEV_CC_BBA_DB}
-		COMMAND ${ENV_CMD} python3 ${DB_PY} -p ${DEV_CONSTIDS_INC} ${dev} > ${DEV_CC_BBA_DB}
-                DEPENDS ${DB_PY}
-                )
-        add_custom_command(OUTPUT ${DEV_CC_DB}
-                COMMAND bbasm ${DEV_CC_BBA_DB} ${DEV_CC_DB}
-                DEPENDS bbasm ${DEV_CC_BBA_DB}
-                )
-        target_sources(ecp5_chipdb PRIVATE ${DEV_CC_DB})
-        set_source_files_properties(${DEV_CC_DB} PROPERTIES HEADER_FILE_ONLY TRUE)
-        foreach (target ${family_targets})
-            target_sources(${target} PRIVATE $<TARGET_OBJECTS:ecp5_chipdb> ${CMAKE_CURRENT_SOURCE_DIR}/ecp5/resource/chipdb.rc)
-        endforeach (target)
-    endforeach (dev)
-else()
-    target_compile_options(ecp5_chipdb PRIVATE -g0 -O0 -w)
-    foreach (dev ${devices})
-        set(DEV_CC_DB ${CMAKE_CURRENT_SOURCE_DIR}/ecp5/chipdbs/chipdb-${dev}.cc)
-        set(DEV_CC_BBA_DB ${CMAKE_CURRENT_SOURCE_DIR}/ecp5/chipdbs/chipdb-${dev}.bba)
-	set(DEV_CONSTIDS_INC ${CMAKE_CURRENT_SOURCE_DIR}/ecp5/constids.inc)
-        add_custom_command(OUTPUT ${DEV_CC_BBA_DB}
-		COMMAND ${ENV_CMD} python3 ${DB_PY} -p ${DEV_CONSTIDS_INC} ${dev} > ${DEV_CC_BBA_DB}.new
-                COMMAND mv ${DEV_CC_BBA_DB}.new ${DEV_CC_BBA_DB}
-                DEPENDS ${DB_PY}
-                )
-        add_custom_command(OUTPUT ${DEV_CC_DB}
-                COMMAND bbasm --c ${DEV_CC_BBA_DB} ${DEV_CC_DB}.new
-                COMMAND mv ${DEV_CC_DB}.new ${DEV_CC_DB}
-                DEPENDS bbasm ${DEV_CC_BBA_DB}
-                )
-        target_sources(ecp5_chipdb PRIVATE ${DEV_CC_DB})
-        foreach (target ${family_targets})
-            target_sources(${target} PRIVATE $<TARGET_OBJECTS:ecp5_chipdb>)
-        endforeach (target)
-    endforeach (dev)
->>>>>>> d24d85a6
 endif()