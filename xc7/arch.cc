/*
 *  nextpnr -- Next Generation Place and Route
 *
 *  Copyright (C) 2018  Clifford Wolf <clifford@symbioticeda.com>
 *  Copyright (C) 2018  Serge Bazanski <q3k@symbioticeda.com>
 *
 *  Permission to use, copy, modify, and/or distribute this software for any
 *  purpose with or without fee is hereby granted, provided that the above
 *  copyright notice and this permission notice appear in all copies.
 *
 *  THE SOFTWARE IS PROVIDED "AS IS" AND THE AUTHOR DISCLAIMS ALL WARRANTIES
 *  WITH REGARD TO THIS SOFTWARE INCLUDING ALL IMPLIED WARRANTIES OF
 *  MERCHANTABILITY AND FITNESS. IN NO EVENT SHALL THE AUTHOR BE LIABLE FOR
 *  ANY SPECIAL, DIRECT, INDIRECT, OR CONSEQUENTIAL DAMAGES OR ANY DAMAGES
 *  WHATSOEVER RESULTING FROM LOSS OF USE, DATA OR PROFITS, WHETHER IN AN
 *  ACTION OF CONTRACT, NEGLIGENCE OR OTHER TORTIOUS ACTION, ARISING OUT OF
 *  OR IN CONNECTION WITH THE USE OR PERFORMANCE OF THIS SOFTWARE.
 *
 */

#include <algorithm>
#include <cmath>
#include "cells.h"
#include "gfx.h"
#include "log.h"
#include "nextpnr.h"
#include "placer1.h"
#include "router1.h"
#include "util.h"

#include "torc/common/DirectoryTree.hpp"

NEXTPNR_NAMESPACE_BEGIN

std::unique_ptr<const TorcInfo> torc_info;
TorcInfo::TorcInfo(BaseCtx *ctx, const std::string &inDeviceName, const std::string &inPackageName)
        : TorcInfo(inDeviceName, inPackageName)
{
    static const boost::regex re_loc(".+_X(\\d+)Y(\\d+)");
    boost::cmatch what;
    tile_to_xy.resize(tiles.getTileCount());
    for (TileIndex tileIndex(0); tileIndex < tiles.getTileCount(); tileIndex++) {
         const auto &tileInfo = tiles.getTileInfo(tileIndex);
        if (!boost::regex_match(tileInfo.getName(), what, re_loc))
            throw;
        const auto x = boost::lexical_cast<int>(what.str(1));
        const auto y = boost::lexical_cast<int>(what.str(2));
        tile_to_xy[tileIndex] = std::make_pair(x,y);
    }

    bel_to_site_index.reserve(sites.getSiteCount() * 4);
    bel_to_loc.reserve(sites.getSiteCount() * 4);
    site_index_to_bel.resize(sites.getSiteCount());
    site_index_to_type.resize(sites.getSiteCount());
    BelId b;
    b.index = 0;
    for (SiteIndex i(0); i < sites.getSiteCount(); ++i) {
        const auto &site = sites.getSite(i);
        const auto &pd = site.getPrimitiveDefPtr();
        const auto &type = pd->getName();
        int x, y;
        std::tie(x,y) = tile_to_xy[site.getTileIndex()];

        if (type == "SLICEL" || type == "SLICEM") {
            bel_to_site_index.push_back(i);
            bel_to_site_index.push_back(i);
            bel_to_site_index.push_back(i);
            bel_to_site_index.push_back(i);
            site_index_to_type[i] = id_SLICE_LUT6;
<<<<<<< HEAD
            const auto site_name = site.getName();            
            if (!boost::regex_match(site_name.c_str(), what, re_loc))
                throw;
            const auto sx = boost::lexical_cast<int>(what.str(1));
            const auto site_name_back = site_name.back();
=======
            const auto site_name = site.getName();
            if (!boost::regex_match(site_name.c_str(), what, re_loc))
                throw;
            const auto sx = boost::lexical_cast<int>(what.str(1));
>>>>>>> a0a6281d
            if ((sx & 1) == 0) {
                bel_to_loc.emplace_back(x, y, 0);
                bel_to_loc.emplace_back(x, y, 1);
                bel_to_loc.emplace_back(x, y, 2);
                bel_to_loc.emplace_back(x, y, 3);
            } else {
                bel_to_loc.emplace_back(x, y, 4);
                bel_to_loc.emplace_back(x, y, 5);
                bel_to_loc.emplace_back(x, y, 6);
                bel_to_loc.emplace_back(x, y, 7);
            }
            site_index_to_bel[i] = b;
            b.index += 4;
        } else if (type == "IOB33S" || type == "IOB33M") {
            bel_to_site_index.push_back(i);
            site_index_to_type[i] = id_IOB33;
            // TODO: Fix z when two IOBs on same tile
            bel_to_loc.emplace_back(x, y, 0);
            site_index_to_bel[i] = b;
            ++b.index;
        } else if (type == "IOB18S" || type == "IOB18M") {
            bel_to_site_index.push_back(i);
            site_index_to_type[i] = id_IOB18;
            // TODO: Fix z when two IOBs on same tile
            bel_to_loc.emplace_back(x, y, 0);
            site_index_to_bel[i] = b;
            ++b.index;
        } else {
            bel_to_site_index.push_back(i);
            site_index_to_type[i] = ctx->id(type);
            bel_to_loc.emplace_back(x, y, 0);
            site_index_to_bel[i] = b;
            ++b.index;
        }
    }
    num_bels = bel_to_site_index.size();
    bel_to_site_index.shrink_to_fit();
    bel_to_loc.shrink_to_fit();

    const boost::regex re_124("(.+_)?[NESW][NESWLR](\\d)((BEG(_[NS])?)|(END(_[NS])?)|[A-E])?\\d(_\\d)?");
    const boost::regex re_L("(.+_)?L(H|V|VB)(_L)?\\d+(_\\d)?");
    const boost::regex re_BYP("BYP(_ALT)?\\d");
    const boost::regex re_BYP_B("BYP_[BL]\\d");
    const boost::regex re_BOUNCE_NS("(BYP|FAN)_BOUNCE_[NS]3_\\d");
    const boost::regex re_FAN("FAN(_ALT)?\\d");
    const boost::regex re_CLB_I1_6("CLBL[LM]_(L|LL|M)_[A-D]([1-6])");
    const boost::regex bufg_i("CLK_BUFG_BUFGCTRL\\d+_I0");
    const boost::regex bufg_o("CLK_BUFG_BUFGCTRL\\d+_O");
    const boost::regex hrow("CLK_HROW_CLK[01]_[34]");
    std::unordered_map</*TileTypeIndex*/ unsigned, std::vector<delay_t>> delay_lookup;
    std::unordered_map<Segments::SegmentReference, TileIndex> segment_to_anchor;
    Tilewire currentTilewire;
    WireId w;
    w.index = 0;
    for (TileIndex tileIndex(0); tileIndex < tiles.getTileCount(); tileIndex++) {
        // iterate over every wire in the tile
        const auto &tileInfo = tiles.getTileInfo(tileIndex);
        auto tileTypeIndex = tileInfo.getTypeIndex();
        auto wireCount = tiles.getWireCount(tileTypeIndex);
        currentTilewire.setTileIndex(tileIndex);
        for (WireIndex wireIndex(0); wireIndex < wireCount; wireIndex++) {
            currentTilewire.setWireIndex(wireIndex);
            const auto &currentSegment = segments.getTilewireSegment(currentTilewire);

            if (!currentSegment.isTrivial()) {
                auto r = segment_to_anchor.emplace(currentSegment, currentSegment.getAnchorTileIndex());
                if (r.second) {
                    TilewireVector segment;
                    const_cast<DDB &>(*ddb).expandSegment(currentTilewire, segment, DDB::eExpandDirectionNone);
                    // expand all of the arcs
                    TilewireVector::const_iterator sep = segment.begin();
                    TilewireVector::const_iterator see = segment.end();
                    while(sep < see) {
                        // expand the tilewire sinks
                        const Tilewire& tilewire = *sep++;

                        const auto &tileInfo = tiles.getTileInfo(tilewire.getTileIndex());
                        const auto &tileTypeName = tiles.getTileTypeName(tileInfo.getTypeIndex());
                        if (boost::starts_with(tileTypeName, "INT") || boost::starts_with(tileTypeName, "CLB")) {
                            r.first->second = tilewire.getTileIndex();
                            break;
                        }
                    }
                }
                if (r.first->second != tileIndex)
                    continue;

                segment_to_wire.emplace(currentSegment, w);
            } else
                trivial_to_wire.emplace(currentTilewire, w);

            wire_to_tilewire.push_back(currentTilewire);

            auto it = delay_lookup.find(tileTypeIndex);
            if (it == delay_lookup.end()) {
                auto wireCount = tiles.getWireCount(tileTypeIndex);
                std::vector<delay_t> tile_delays(wireCount);
                for (WireIndex wireIndex(0); wireIndex < wireCount; wireIndex++) {
                    const WireInfo &wireInfo = tiles.getWireInfo(tileTypeIndex, wireIndex);
                    auto wire_name = wireInfo.getName();
                    if (boost::regex_match(wire_name, what, re_124)) {
                        switch (what.str(2)[0]) {
                        case '1':
                            tile_delays[wireIndex] = 150;
                            break;
                        case '2':
                            tile_delays[wireIndex] = 170;
                            break;
                        case '4':
                            tile_delays[wireIndex] = 210;
                            break;
                        case '6':
                            tile_delays[wireIndex] = 210;
                            break;
                        default:
                            throw;
                        }
                    } else if (boost::regex_match(wire_name, what, re_L)) {
                        std::string l(what[2]);
                        if (l == "H")
                            tile_delays[wireIndex] = 360;
                        else if (l == "VB")
                            tile_delays[wireIndex] = 300;
                        else if (l == "V")
                            tile_delays[wireIndex] = 350;
                        else
                            throw;
                    } else if (boost::regex_match(wire_name, what, re_BYP)) {
                        tile_delays[wireIndex] = 190;
                    } else if (boost::regex_match(wire_name, what, re_BYP_B)) {
                    } else if (boost::regex_match(wire_name, what, re_FAN)) {
                        tile_delays[wireIndex] = 190;
                    } else if (boost::regex_match(wire_name, what, re_CLB_I1_6)) {
                        switch (what.str(2)[0]) {
                        case '1':
                            tile_delays[wireIndex] = 280;
                            break;
                        case '2':
                            tile_delays[wireIndex] = 280;
                            break;
                        case '3':
                            tile_delays[wireIndex] = 180;
                            break;
                        case '4':
                            tile_delays[wireIndex] = 180;
                            break;
                        case '5':
                            tile_delays[wireIndex] = 80;
                            break;
                        case '6':
                            tile_delays[wireIndex] = 40;
                            break;
                        default:
                            throw;
                        }
                    }
                }
                it = delay_lookup.emplace(tileTypeIndex, std::move(tile_delays)).first;
            }
            assert(it != delay_lookup.end());

            DelayInfo d;
            d.delay = it->second[currentTilewire.getWireIndex()];
            wire_to_delay.emplace_back(std::move(d));

            ++w.index;
        }
    }
    segment_to_anchor.clear();
    wire_to_tilewire.shrink_to_fit();
    wire_to_delay.shrink_to_fit();
    num_wires = wire_to_tilewire.size();
    wire_is_global.resize(num_wires);

    wire_to_pips_downhill.resize(num_wires);
    // std::unordered_map<Arc, int> arc_to_pip;
    ArcVector arcs;
    ExtendedWireInfo ewi(*ddb);
    PipId p;
    p.index = 0;
    for (w.index = 0; w.index < num_wires; ++w.index) {
        const auto &currentTilewire = wire_to_tilewire[w.index];
        if (currentTilewire.isUndefined())
            continue;

        const auto &tileInfo = tiles.getTileInfo(currentTilewire.getTileIndex());
        const auto tileTypeName = tiles.getTileTypeName(tileInfo.getTypeIndex());
        const bool clb = boost::starts_with(
                tileTypeName, "CLB"); // Disable all CLB route-throughs (i.e. LUT in->out, LUT A->AMUX, for now)

        auto &pips = wire_to_pips_downhill[w.index];
        const bool clk_tile = boost::starts_with(tileTypeName, "CLK");

        bool global_tile = false;

        arcs.clear();
        //const_cast<DDB &>(*ddb).expandSegmentSinks(currentTilewire, arcs, DDB::eExpandDirectionNone,
        //                                           false /* inUseTied */, true /*inUseRegular */,
        //                                           true /* inUseIrregular */, !clb /* inUseRoutethrough */);
        {
            // expand the segment
            TilewireVector segment;
            const_cast<DDB &>(*ddb).expandSegment(currentTilewire, segment, DDB::eExpandDirectionNone);
            // expand all of the arcs
            TilewireVector::const_iterator sep = segment.begin();
            TilewireVector::const_iterator see = segment.end();
            while(sep < see) {
                // expand the tilewire sinks
                const Tilewire& tilewire = *sep++;

                const auto &tileInfo = tiles.getTileInfo(tilewire.getTileIndex());
                const auto &tileTypeName = tiles.getTileTypeName(tileInfo.getTypeIndex());
                global_tile = global_tile || boost::starts_with(tileTypeName, "CLK") || boost::starts_with(tileTypeName, "HCLK") || boost::starts_with(tileTypeName, "CFG");

                TilewireVector sinks;
                const_cast<DDB &>(*ddb).expandTilewireSinks(tilewire, sinks, false /*inUseTied*/, true /*inUseRegular*/, true /*inUseIrregular*/,
                        !clb /* inUseRoutethrough */);
                // rewrite the sinks as arcs
                TilewireVector::const_iterator sip = sinks.begin();
                TilewireVector::const_iterator sie = sinks.end();
                while(sip < sie) {
                    Arc a(tilewire, *sip++);

                    // Disable BUFG I0 -> O routethrough
                    if (clk_tile) {
                        ewi.set(a.getSourceTilewire());
                        if (boost::regex_match(ewi.mWireName, bufg_i)) {
                            ewi.set(a.getSinkTilewire());
                            if (boost::regex_match(ewi.mWireName, bufg_o))
                                continue;
                        }
                    }

                    // Disable entering HROW from INT_[LR].CLK[01]
                    if (boost::starts_with(tileTypeName, "CLK_HROW")) {
                        ewi.set(a.getSourceTilewire());
                        if (boost::regex_match(ewi.mWireName, hrow))
                            continue;
                    }

                    pips.emplace_back(p);
                    pip_to_arc.emplace_back(a);
                    // arc_to_pip.emplace(a, p.index);
                    ++p.index;
                }
            }
        }
        pips.shrink_to_fit();

        if (global_tile)
            wire_is_global[w.index] = true;
    }
    pip_to_arc.shrink_to_fit();
    num_pips = pip_to_arc.size();

    height = (int)tiles.getRowCount();
    width = (int)tiles.getColCount();
}
TorcInfo::TorcInfo(const std::string& inDeviceName, const std::string &inPackageName)
    : ddb(new DDB(inDeviceName, inPackageName)), sites(ddb->getSites()), tiles(ddb->getTiles()),
          segments(ddb->getSegments())
{
}

// -----------------------------------------------------------------------

void IdString::initialize_arch(const BaseCtx *ctx)
{
#define X(t) initialize_add(ctx, #t, ID_##t);
#include "constids.inc"
#undef X
}

// -----------------------------------------------------------------------

Arch::Arch(ArchArgs args) : args(args)
{
    torc::common::DirectoryTree directoryTree("/opt/torc/src/torc");
    if (args.type == ArchArgs::Z020) {
        torc_info = std::unique_ptr<TorcInfo>(new TorcInfo(this, "xc7z020", args.package));
    } else if (args.type == ArchArgs::VX980) {
        torc_info = std::unique_ptr<TorcInfo>(new TorcInfo(this, "xc7vx980t", args.package));
    } else {
        log_error("Unsupported XC7 chip type.\n");
    }

        width = torc_info->width;
        height = torc_info->height;
    /*if (getCtx()->verbose)*/ {
        log_info("Number of bels:  %d\n", torc_info->num_bels);
        log_info("Number of wires: %d\n", torc_info->num_wires);
        log_info("Number of pips:  %d\n", torc_info->num_pips);
    }

    bel_to_cell.resize(torc_info->num_bels);
    wire_to_net.resize(torc_info->num_wires);
    pip_to_net.resize(torc_info->num_pips);
}

// -----------------------------------------------------------------------

std::string Arch::getChipName() const
{
    if (args.type == ArchArgs::Z020) {
        return "z020";
    } else if (args.type == ArchArgs::VX980) {
        return "vx980";
    } else {
        log_error("Unsupported XC7 chip type.\n");
    }
}

// -----------------------------------------------------------------------

IdString Arch::archArgsToId(ArchArgs args) const
{
    if (args.type == ArchArgs::Z020)
        return id("z020");
    if (args.type == ArchArgs::VX980)
        return id("vx980");
    return IdString();
}

// -----------------------------------------------------------------------

static bool endsWith(const std::string& str, const std::string& suffix)
{
    return str.size() >= suffix.size() && 0 == str.compare(str.size()-suffix.size(), suffix.size(), suffix);
}

BelId Arch::getBelByName(IdString name) const
{
    std::string n = name.str(this);
    int ndx = 0;
    if (endsWith(n,"_A") || endsWith(n,"_B") || endsWith(n,"_C") || endsWith(n,"_D"))
    {
        ndx = (int)(n.back() - 'A');
        n = n.substr(0,n.size()-2);
    }
    auto it = torc_info->sites.findSiteIndex(n);
    if (it != SiteIndex(-1)) {
        BelId id = torc_info->site_index_to_bel.at(it);
        id.index += ndx;
        return id;
    }
    return BelId();
}

BelId Arch::getBelByLocation(Loc loc) const
{
    BelId bel;

    if (bel_by_loc.empty()) {
        for (int i = 0; i < torc_info->num_bels; i++) {
            BelId b;
            b.index = i;
            bel_by_loc[getBelLocation(b)] = b;
        }
    }

    auto it = bel_by_loc.find(loc);
    if (it != bel_by_loc.end())
        bel = it->second;

    return bel;
}

BelRange Arch::getBelsByTile(int x, int y) const
{
    BelRange br;

    br.b.cursor = Arch::getBelByLocation(Loc(x, y, 0)).index;
    br.e.cursor = br.b.cursor;

    if (br.e.cursor != -1) {
        while (br.e.cursor < chip_info->num_bels && chip_info->bel_data[br.e.cursor].x == x &&
               chip_info->bel_data[br.e.cursor].y == y)
            br.e.cursor++;
    }

    return br;
}

PortType Arch::getBelPinType(BelId bel, IdString pin) const
{
    NPNR_ASSERT(bel != BelId());

    int num_bel_wires = chip_info->bel_data[bel.index].num_bel_wires;
    const BelWirePOD *bel_wires = chip_info->bel_data[bel.index].bel_wires.get();

    if (num_bel_wires < 7) {
        for (int i = 0; i < num_bel_wires; i++) {
            if (bel_wires[i].port == pin.index)
                return PortType(bel_wires[i].type);
        }
    } else {
        int b = 0, e = num_bel_wires - 1;
        while (b <= e) {
            int i = (b + e) / 2;
            if (bel_wires[i].port == pin.index)
                return PortType(bel_wires[i].type);
            if (bel_wires[i].port > pin.index)
                e = i - 1;
            else
                b = i + 1;
        }
    }

    return PORT_INOUT;
}

std::vector<std::pair<IdString, std::string>> Arch::getBelAttrs(BelId bel) const
{
    std::vector<std::pair<IdString, std::string>> ret;
    return ret;
}

WireId Arch::getBelPinWire(BelId bel, IdString pin) const
{
    auto pin_name = pin.str(this);
    auto bel_type = getBelType(bel);
    if (bel_type == id_SLICE_LUT6) {
        // For all LUT based inputs and outputs (I1-I6,O,OQ,OMUX) then change the I/O into the LUT
        if (pin_name[0] == 'I' || pin_name[0] == 'O') {
            switch (torc_info->bel_to_loc[bel.index].z) {
            case 0:
            case 4:
                pin_name[0] = 'A';
                break;
            case 1:
            case 5:
                pin_name[0] = 'B';
                break;
            case 2:
            case 6:
                pin_name[0] = 'C';
                break;
            case 3:
            case 7:
                pin_name[0] = 'D';
                break;
            default:
                throw;
            }
        }
    } else if (bel_type == id_PS7 || bel_type == id_MMCME2_ADV) {
        // e.g. Convert DDRARB[0] -> DDRARB0
        pin_name.erase(std::remove_if(pin_name.begin(), pin_name.end(), boost::is_any_of("[]")), pin_name.end());
    }

    auto site_index = torc_info->bel_to_site_index[bel.index];
    const auto &site = torc_info->sites.getSite(site_index);
    auto &tw = site.getPinTilewire(pin_name);

    if (tw.isUndefined())
        log_error("no wire found for site '%s' pin '%s' \n", torc_info->bel_to_name(bel.index).c_str(),
                  pin_name.c_str());

    return torc_info->tilewire_to_wire(tw);
}

std::vector<IdString> Arch::getBelPins(BelId bel) const
{
    std::vector<IdString> ret;
    NPNR_ASSERT("TODO");
    return ret;
}

// -----------------------------------------------------------------------

WireId Arch::getWireByName(IdString name) const
{
    WireId ret;
    if (wire_by_name.empty()) {
        for (int i = 0; i < torc_info->num_wires; i++)
            wire_by_name[id(torc_info->wire_to_name(i))] = i;
    }
<<<<<<< HEAD

    auto it = wire_by_name.find(name);
    if (it != wire_by_name.end())
        ret.index = it->second;

=======
>>>>>>> a0a6281d
    return ret;
}

IdString Arch::getWireType(WireId wire) const
{
    NPNR_ASSERT(wire != WireId());
    NPNR_ASSERT("TODO");
    return IdString();
}

// -----------------------------------------------------------------------
std::vector<std::pair<IdString, std::string>> Arch::getWireAttrs(WireId wire) const
{
    std::vector<std::pair<IdString, std::string>> ret;
    NPNR_ASSERT("TODO");
    return ret;
}

// -----------------------------------------------------------------------

PipId Arch::getPipByName(IdString name) const
{
    PipId ret;
<<<<<<< HEAD

    if (pip_by_name.empty()) {
        for (int i = 0; i < torc_info->num_pips; i++) {
            PipId pip;
            pip.index = i;
            pip_by_name[getPipName(pip)] = i;
        }
    }

    auto it = pip_by_name.find(name);
    if (it != pip_by_name.end())
        ret.index = it->second;

=======
    NPNR_ASSERT("TODO");
>>>>>>> a0a6281d
    return ret;
}

IdString Arch::getPipName(PipId pip) const
{
    NPNR_ASSERT(pip != PipId());

    ExtendedWireInfo ewi_src(*torc_info->ddb, torc_info->pip_to_arc[pip.index].getSourceTilewire());
    ExtendedWireInfo ewi_dst(*torc_info->ddb, torc_info->pip_to_arc[pip.index].getSinkTilewire());
    std::stringstream pip_name;
    pip_name << ewi_src.mTileName << "." << ewi_src.mWireName << ".->." << ewi_dst.mWireName;
    return id(pip_name.str());
}

std::vector<std::pair<IdString, std::string>> Arch::getPipAttrs(PipId pip) const
{
    std::vector<std::pair<IdString, std::string>> ret;
    NPNR_ASSERT("TODO");
    return ret;
}

// -----------------------------------------------------------------------

BelId Arch::getPackagePinBel(const std::string &pin) const { return getBelByName(id(pin)); }

std::string Arch::getBelPackagePin(BelId bel) const
{
    NPNR_ASSERT("TODO");
    return "";
}

// -----------------------------------------------------------------------

GroupId Arch::getGroupByName(IdString name) const
{
    for (auto g : getGroups())
        if (getGroupName(g) == name)
            return g;
    return GroupId();
}

IdString Arch::getGroupName(GroupId group) const
{
    std::string suffix;

    switch (group.type) {
    NPNR_ASSERT("TODO");
    default:
        return IdString();
    }

    return id("X" + std::to_string(group.x) + "/Y" + std::to_string(group.y) + "/" + suffix);
}

std::vector<GroupId> Arch::getGroups() const
{
    std::vector<GroupId> ret;
    NPNR_ASSERT("TODO");
    return ret;
}

std::vector<BelId> Arch::getGroupBels(GroupId group) const
{
    std::vector<BelId> ret;
    return ret;
}

std::vector<WireId> Arch::getGroupWires(GroupId group) const
{
    std::vector<WireId> ret;
    return ret;
}

std::vector<PipId> Arch::getGroupPips(GroupId group) const
{
    std::vector<PipId> ret;
    NPNR_ASSERT("TODO");
    return ret;
}

std::vector<GroupId> Arch::getGroupGroups(GroupId group) const
{
    std::vector<GroupId> ret;
    NPNR_ASSERT("TODO");
    return ret;
}

// -----------------------------------------------------------------------

bool Arch::getBudgetOverride(const NetInfo *net_info, const PortRef &sink, delay_t &budget) const { return false; }

// -----------------------------------------------------------------------

bool Arch::place() { return placer1(getCtx(), Placer1Cfg(getCtx())); }

bool Arch::route() { return router1(getCtx(), Router1Cfg(getCtx())); }

// -----------------------------------------------------------------------

DecalXY Arch::getBelDecal(BelId bel) const
{
    DecalXY decalxy;
    decalxy.decal.type = DecalId::TYPE_BEL;
    decalxy.decal.index = bel.index;
    decalxy.decal.active = bel_to_cell.at(bel.index) != nullptr;
    return decalxy;
}

DecalXY Arch::getWireDecal(WireId wire) const
{
    DecalXY decalxy;
    decalxy.decal.type = DecalId::TYPE_WIRE;
    decalxy.decal.index = wire.index;
    decalxy.decal.active = wire_to_net.at(wire.index) != nullptr;
    return decalxy;
}

DecalXY Arch::getPipDecal(PipId pip) const
{
    DecalXY decalxy;
    decalxy.decal.type = DecalId::TYPE_PIP;
    decalxy.decal.index = pip.index;
    decalxy.decal.active = pip_to_net.at(pip.index) != nullptr;
    return decalxy;
};

DecalXY Arch::getGroupDecal(GroupId group) const
{
    DecalXY decalxy;
    decalxy.decal.type = DecalId::TYPE_GROUP;
    decalxy.decal.index = (group.type << 16) | (group.x << 8) | (group.y);
    decalxy.decal.active = true;
    return decalxy;
};

std::vector<GraphicElement> Arch::getDecalGraphics(DecalId decal) const
{
    std::vector<GraphicElement> ret;
<<<<<<< HEAD

    if (decal.type == DecalId::TYPE_BEL) {
        BelId bel;
        bel.index = decal.index;
        auto bel_type = getBelType(bel);
        int x = torc_info->bel_to_loc[bel.index].x;
        int y = torc_info->bel_to_loc[bel.index].y;
        int z = torc_info->bel_to_loc[bel.index].z;
        if (bel_type == id_SLICE_LUT6) {
            GraphicElement el;
            /*if (z>3) {
                z = z - 4;
                x -= logic_cell_x2- logic_cell_x1;
            }*/
            el.type = GraphicElement::TYPE_BOX;
            el.style = decal.active ? GraphicElement::STYLE_ACTIVE : GraphicElement::STYLE_INACTIVE;
            el.x1 = x + logic_cell_x1;
            el.x2 = x + logic_cell_x2;
            el.y1 = y + logic_cell_y1 + (z)*logic_cell_pitch;
            el.y2 = y + logic_cell_y2 + (z)*logic_cell_pitch;
            ret.push_back(el);
        }

    }

=======
    NPNR_ASSERT("TODO");
>>>>>>> a0a6281d
    return ret;
}

// -----------------------------------------------------------------------

bool Arch::getCellDelay(const CellInfo *cell, IdString fromPort, IdString toPort, DelayInfo &delay) const
{
    if (cell->type == id_SLICE_LUT6) {
        if (fromPort.index >= id_I1.index && fromPort.index <= id_I6.index) {
            if (toPort == id_O) {
                delay.delay = 124; // Tilo
                return true;
            }
            if (toPort == id_OQ) {
                delay.delay = 95; // Tas
                return true;
            }
        }
        if (fromPort == id_CLK) {
            if (toPort == id_OQ) {
                delay.delay = 456; // Tcko
                return true;
            }
        }
    } else if (cell->type == id_BUFGCTRL) {
        return true;
    }
    return false;
}

// Get the port class, also setting clockPort to associated clock if applicable
TimingPortClass Arch::getPortTimingClass(const CellInfo *cell, IdString port, int &clockInfoCount) const
{
    if (cell->type == id_SLICE_LUT6) {
        if (port == id_CLK)
            return TMG_CLOCK_INPUT;
        if (port == id_CIN)
            return TMG_COMB_INPUT;
        if (port == id_COUT)
            return TMG_COMB_OUTPUT;
        if (port == id_O) {
            // LCs with no inputs are constant drivers
            if (cell->lcInfo.inputCount == 0)
                return TMG_IGNORE;
            return TMG_COMB_OUTPUT;
        }
        if (cell->lcInfo.dffEnable) {
            clockInfoCount = 1;
            if (port == id_OQ)
                return TMG_REGISTER_OUTPUT;
            return TMG_REGISTER_INPUT;
        } else {
            return TMG_COMB_INPUT;
        }
        // TODO
        // if (port == id_OMUX)
    } else if (cell->type == id_IOB33 || cell->type == id_IOB18) {
        if (port == id_I)
            return TMG_STARTPOINT;
        else if (port == id_O)
            return TMG_ENDPOINT;
    } else if (cell->type == id_BUFGCTRL) {
        if (port == id_O)
            return TMG_COMB_OUTPUT;
        return TMG_COMB_INPUT;
    } else if (cell->type == id_PS7) {
        // TODO
        return TMG_IGNORE;
    } else if (cell->type == id_MMCME2_ADV) {
        return TMG_IGNORE;
    }
    log_error("no timing info for port '%s' of cell type '%s'\n", port.c_str(this), cell->type.c_str(this));
}

TimingClockingInfo Arch::getPortClockingInfo(const CellInfo *cell, IdString port, int index) const
{
    TimingClockingInfo info;
    if (cell->type == id_SLICE_LUT6) {
        info.clock_port = id_CLK;
        info.edge = cell->lcInfo.negClk ? FALLING_EDGE : RISING_EDGE;
        if (port == id_OQ) {
            bool has_clktoq = getCellDelay(cell, id_CLK, id_OQ, info.clockToQ);
            NPNR_ASSERT(has_clktoq);
        } else {
            info.setup.delay = 124; // Tilo
            info.hold.delay = 0;
        }
    } else {
        NPNR_ASSERT_FALSE("unhandled cell type in getPortClockingInfo");
    }
    return info;
}

bool Arch::isGlobalNet(const NetInfo *net) const
{
    if (net == nullptr)
        return false;
    return net->driver.cell != nullptr && net->driver.cell->type == id_BUFGCTRL && net->driver.port == id_O;
}

// Assign arch arg info
void Arch::assignArchInfo()
{
    for (auto &net : getCtx()->nets) {
        NetInfo *ni = net.second.get();
        if (isGlobalNet(ni))
            ni->is_global = true;
        ni->is_enable = false;
        ni->is_reset = false;
        for (auto usr : ni->users) {
            if (is_enable_port(this, usr))
                ni->is_enable = true;
            if (is_reset_port(this, usr))
                ni->is_reset = true;
        }
    }
    for (auto &cell : getCtx()->cells) {
        CellInfo *ci = cell.second.get();
        assignCellInfo(ci);
    }
}

void Arch::assignCellInfo(CellInfo *cell)
{
    cell->belType = cell->type;
    if (cell->type == id_SLICE_LUT6) {
        cell->lcInfo.dffEnable = bool_or_default(cell->params, id_DFF_ENABLE);
        cell->lcInfo.carryEnable = bool_or_default(cell->params, id_CARRY_ENABLE);
        cell->lcInfo.negClk = bool_or_default(cell->params, id_NEG_CLK);
        cell->lcInfo.clk = get_net_or_empty(cell, id_CLK);
        cell->lcInfo.cen = get_net_or_empty(cell, id_CEN);
        cell->lcInfo.sr = get_net_or_empty(cell, id_SR);
        cell->lcInfo.inputCount = 0;
        if (get_net_or_empty(cell, id_I1))
            cell->lcInfo.inputCount++;
        if (get_net_or_empty(cell, id_I2))
            cell->lcInfo.inputCount++;
        if (get_net_or_empty(cell, id_I3))
            cell->lcInfo.inputCount++;
        if (get_net_or_empty(cell, id_I4))
            cell->lcInfo.inputCount++;
        if (get_net_or_empty(cell, id_I5))
            cell->lcInfo.inputCount++;
        if (get_net_or_empty(cell, id_I6))
            cell->lcInfo.inputCount++;
    }
}

NEXTPNR_NAMESPACE_END<|MERGE_RESOLUTION|>--- conflicted
+++ resolved
@@ -67,18 +67,10 @@
             bel_to_site_index.push_back(i);
             bel_to_site_index.push_back(i);
             site_index_to_type[i] = id_SLICE_LUT6;
-<<<<<<< HEAD
-            const auto site_name = site.getName();            
-            if (!boost::regex_match(site_name.c_str(), what, re_loc))
-                throw;
-            const auto sx = boost::lexical_cast<int>(what.str(1));
-            const auto site_name_back = site_name.back();
-=======
             const auto site_name = site.getName();
             if (!boost::regex_match(site_name.c_str(), what, re_loc))
                 throw;
             const auto sx = boost::lexical_cast<int>(what.str(1));
->>>>>>> a0a6281d
             if ((sx & 1) == 0) {
                 bel_to_loc.emplace_back(x, y, 0);
                 bel_to_loc.emplace_back(x, y, 1);
@@ -556,14 +548,11 @@
         for (int i = 0; i < torc_info->num_wires; i++)
             wire_by_name[id(torc_info->wire_to_name(i))] = i;
     }
-<<<<<<< HEAD
 
     auto it = wire_by_name.find(name);
     if (it != wire_by_name.end())
         ret.index = it->second;
 
-=======
->>>>>>> a0a6281d
     return ret;
 }
 
@@ -587,7 +576,6 @@
 PipId Arch::getPipByName(IdString name) const
 {
     PipId ret;
-<<<<<<< HEAD
 
     if (pip_by_name.empty()) {
         for (int i = 0; i < torc_info->num_pips; i++) {
@@ -601,9 +589,6 @@
     if (it != pip_by_name.end())
         ret.index = it->second;
 
-=======
-    NPNR_ASSERT("TODO");
->>>>>>> a0a6281d
     return ret;
 }
 
@@ -742,7 +727,6 @@
 std::vector<GraphicElement> Arch::getDecalGraphics(DecalId decal) const
 {
     std::vector<GraphicElement> ret;
-<<<<<<< HEAD
 
     if (decal.type == DecalId::TYPE_BEL) {
         BelId bel;
@@ -768,9 +752,6 @@
 
     }
 
-=======
-    NPNR_ASSERT("TODO");
->>>>>>> a0a6281d
     return ret;
 }
 
